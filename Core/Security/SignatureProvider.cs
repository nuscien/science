--- conflicted
+++ resolved
@@ -467,11 +467,7 @@
         }
     }
 
-<<<<<<< HEAD
-#if !NET461
-=======
 #if !NETFRAMEWORK
->>>>>>> 165f582e
     /// <summary>
     /// The ECDSA hash signature for string.
     /// </summary>
