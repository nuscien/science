﻿using System;
using System.Collections;
using System.Collections.Generic;
using System.ComponentModel;
using System.Runtime.CompilerServices;
using System.Runtime.Serialization;
using System.Text.Json;
using System.Text.Json.Serialization;
using Trivial.Text;

namespace Trivial.Reflection
{
    /// <summary>
    /// The policies used to set property.
    /// </summary>
    public enum PropertySettingPolicies
    {
        /// <summary>
        /// Writable property.
        /// </summary>
        Allow = 0,

        /// <summary>
        /// Read-only property but skip error when set value.
        /// </summary>
        Skip = 1,

        /// <summary>
        /// Read-only property and require to throw an exception when set value.
        /// </summary>
        Forbidden = 2
    }

    /// <summary>
    /// Base model with observable properties.
    /// </summary>
    public abstract class BaseObservableProperties : INotifyPropertyChanged
    {
        /// <summary>
        /// Data cache.
        /// </summary>
        private readonly Dictionary<string, object> cache = new();

        /// <summary>
        /// Gets an enumerable collection that contains the keys in this instance.
        /// </summary>
        protected IEnumerable<string> Keys => cache.Keys;

        /// <summary>
        /// Gets or sets the policy used to set property value.
        /// </summary>
        protected PropertySettingPolicies PropertiesSettingPolicy { get; set; } = PropertySettingPolicies.Allow;

        /// <summary>
        /// Adds or removes the event handler raised on property changed.
        /// </summary>
        public event PropertyChangedEventHandler PropertyChanged;

        /// <summary>
        /// Determines whether this instance contains an element that has the specified key.
        /// </summary>
        /// <param name="key">The key to locate.</param>
        /// <returns>true if this instance contains an element that has the specified key; otherwise, false.</returns>
        protected bool ContainsKey(string key)
        {
            return cache.ContainsKey(key);
        }

        /// <summary>
        /// Sets and property initialize. This change will not occur the event property changed,
        /// </summary>
        /// <typeparam name="T">The type of the property value.</typeparam>
        /// <param name="key">The property key.</param>
        /// <param name="initializer">A handler to resolve value of the specific property.</param>
        protected void InitializeProperty<T>(string key, Func<T> initializer)
        {
            if (initializer is null || cache.ContainsKey(key)) return;
            cache[key] = initializer();
        }

        /// <summary>
        /// Gets a property value.
        /// </summary>
        /// <typeparam name="T">The type of the property value.</typeparam>
        /// <param name="defaultValue">The default value.</param>
        /// <param name="key">The additional key.</param>
        /// <returns>A property value.</returns>
        protected T GetCurrentProperty<T>(T defaultValue = default, [CallerMemberName] string key = null)
        {
            if (string.IsNullOrWhiteSpace(key)) return defaultValue;
            try
            {
                return cache.TryGetValue(key, out var v) ? (T)v : defaultValue;
            }
            catch (InvalidCastException)
            {
            }
            catch (NullReferenceException)
            {
            }
            catch (ArgumentException)
            {
            }

            return defaultValue;
        }

        /// <summary>
        /// Sets a property.
        /// </summary>
        /// <param name="value">The value.</param>
        /// <param name="key">The additional key.</param>
        /// <returns>true if set succeeded; otherwise, false.</returns>
        protected bool SetCurrentProperty(object value, [CallerMemberName] string key = null)
        {
            if (string.IsNullOrWhiteSpace(key))
            {
                if (PropertiesSettingPolicy == PropertySettingPolicies.Forbidden)
                    throw new ArgumentNullException(nameof(key), "The property key should not be null, empty, or consists only of white-space characters.");
                return false;
            }

            if (cache.TryGetValue(key, out var v) && v == value) return false;
            if (PropertiesSettingPolicy == PropertySettingPolicies.Allow)
            {
                cache[key] = value;
                PropertyChanged?.Invoke(this, new PropertyChangedEventArgs(key));
                return true;
            }

            if (PropertiesSettingPolicy == PropertySettingPolicies.Skip) return false;
            throw new InvalidOperationException("Forbid to set property.");
        }

        /// <summary>
        /// Gets a property value.
        /// </summary>
        /// <typeparam name="T">The type of the property value.</typeparam>
        /// <param name="key">The key.</param>
        /// <param name="defaultValue">The default value.</param>
        /// <returns>A property value.</returns>
        protected T GetProperty<T>(string key, T defaultValue = default)
        {
            if (string.IsNullOrWhiteSpace(key)) return defaultValue;
            try
            {
                return cache.TryGetValue(key, out var v) ? (T)v : defaultValue;
            }
            catch (InvalidCastException)
            {
            }
            catch (NullReferenceException)
            {
            }
            catch (ArgumentException)
            {
            }

            return defaultValue;
        }

        /// <summary>
        /// Gets a property value.
        /// </summary>
        /// <typeparam name="T">The type of the property value.</typeparam>
        /// <param name="key">The key.</param>
        /// <param name="result">The property value.</param>
        /// <returns>true if contains; otherwise, false.</returns>
        protected bool GetProperty<T>(string key, out T result)
        {
            try
            {
                if (!string.IsNullOrWhiteSpace(key) && cache.TryGetValue(key, out var v))
                {
                    result = (T)v;
                    return true;
                }
            }
            catch (InvalidCastException)
            {
            }
            catch (NullReferenceException)
            {
            }
            catch (ArgumentException)
            {
            }

            result = default;
            return false;
        }

        /// <summary>
        /// Sets a property.
        /// </summary>
        /// <param name="key">The key.</param>
        /// <param name="value">The value.</param>
        /// <returns>true if set succeeded; otherwise, false.</returns>
        protected bool SetProperty(string key, object value)
        {
            if (string.IsNullOrWhiteSpace(key))
            {
                if (PropertiesSettingPolicy == PropertySettingPolicies.Forbidden)
                    throw new ArgumentNullException(nameof(key), "The property key should not be null, empty, or consists only of white-space characters.");
                return false;
            }

            if (cache.TryGetValue(key, out var v) && v == value) return false;
            if (PropertiesSettingPolicy == PropertySettingPolicies.Allow)
            {
                cache[key] = value;
                PropertyChanged?.Invoke(this, new PropertyChangedEventArgs(key));
                return true;
            }

            if (PropertiesSettingPolicy == PropertySettingPolicies.Skip) return false;
            throw new InvalidOperationException("Forbid to set property.");
        }

        /// <summary>
        /// Removes a property.
        /// </summary>
        /// <param name="key">The key.</param>
        /// <returns>true if the element is successfully found and removed; otherwise, false.</returns>
        protected bool RemoveProperty(string key)
        {
            if (string.IsNullOrWhiteSpace(key))
            {
                if (PropertiesSettingPolicy == PropertySettingPolicies.Forbidden)
                    throw new ArgumentNullException(nameof(key), "The property key should not be null, empty, or consists only of white-space characters.");
                return false;
            }

            if (PropertiesSettingPolicy == PropertySettingPolicies.Allow)
            {
                var result = cache.Remove(key);
                if (result) PropertyChanged?.Invoke(this, new PropertyChangedEventArgs(key));
                return result;
            }

            if (PropertiesSettingPolicy == PropertySettingPolicies.Skip) return false;
            throw new InvalidOperationException("Forbid to set property.");
        }

        /// <summary>
        /// Gets the type of a specific property.
        /// </summary>
        /// <param name="key">The key.</param>
        /// <returns>The type of the property value; or null, if no such property.</returns>
        protected Type GetPropertyType(string key)
        {
            if (string.IsNullOrWhiteSpace(key)) return null;
            try
            {
                return cache.TryGetValue(key, out var v) ? v?.GetType() : null;
            }
            catch (ArgumentException)
            {
            }

            return null;
        }

        /// <summary>
        /// Forces rasing the property changed notification.
        /// </summary>
        /// <param name="key">The property key.</param>
        protected void ForceNotify(string key)
        {
            PropertyChanged?.Invoke(this, new PropertyChangedEventArgs(key));
        }

        /// <summary>
        /// Gets the property in JSON format string.
        /// </summary>
        /// <typeparam name="T">The type of the propery value.</typeparam>
        /// <param name="key">The property key.</param>
        /// <param name="options">The optional JSON serializer options.</param>
        /// <returns>The propery value in JSON format string.</returns>
        protected string GetPropertyJson<T>(string key, JsonSerializerOptions options = null)
        {
            var v = GetProperty<T>(key);
            if (v is null || v is DBNull) return null;
<<<<<<< HEAD
            if (v is string s) return JsonStringNode.ToJson(s);
            if (v is JsonObjectNode json) return options?.WriteIndented == true ? json.ToString(IndentStyles.Compact) : json.ToString();
            if (v is JsonArrayNode arr) return options?.WriteIndented == true ? arr.ToString(IndentStyles.Compact) : arr.ToString();
            if (v is System.Text.Json.Nodes.JsonNode node) return node.ToJsonString(options);
=======
            if (v is string s) return JsonString.ToJson(s);
            if (v is JsonObject json) return options?.WriteIndented == true ? json.ToString(IndentStyles.Compact) : json.ToString();
            if (v is JsonArray arr) return options?.WriteIndented == true ? arr.ToString(IndentStyles.Compact) : arr.ToString();
            //if (v is System.Text.Json.Nodes.JsonNode node) return node.ToJsonString(options);
>>>>>>> d802bbf5
            if (v is JsonDocument jDoc) return jDoc.RootElement.ToString();
            if (v is Net.QueryData q) return q.ToString();
            if (v is Uri u) return u.OriginalString;
            if (v.GetType().IsValueType)
            {
<<<<<<< HEAD
                if (v is bool b) return b ? JsonBooleanNode.TrueString : JsonBooleanNode.FalseString;
=======
                if (v is bool b) return b ? JsonBoolean.TrueString : JsonBoolean.FalseString;
>>>>>>> d802bbf5
                if (v is int i) return i.ToString("g");
                if (v is long l) return l.ToString("g");
                if (v is float f) return f.ToString("g");
                if (v is double d) return d.ToString("g");
                if (v is decimal d2) return d2.ToString("g");
                if (v is Guid g) return g.ToString();
<<<<<<< HEAD
                if (v is DateTime dt) return JsonStringNode.ToJson(dt);
                if (v is DateTimeOffset dto) return JsonStringNode.ToJson(dto.UtcDateTime);
=======
                if (v is DateTime dt) return JsonString.ToJson(dt);
                if (v is DateTimeOffset dto) return JsonString.ToJson(dto.UtcDateTime);
>>>>>>> d802bbf5
                if (v is JsonElement jEle) return jEle.ToString();
                if (v is uint ui) return ui.ToString("g");
                if (v is ulong ul) return ul.ToString("g");
            }

            return JsonSerializer.Serialize(v, options);
        }

        /// <summary>
        /// Writes this instance to the specified writer as a JSON value.
        /// </summary>
        /// <param name="writer">The writer to which to write this instance.</param>
        protected void WriteTo(Utf8JsonWriter writer) => JsonObjectNode.ConvertFrom(this).WriteTo(writer);

        /// <summary>
        /// Returns an enumerator that iterates through the collection.
        /// </summary>
        /// <returns>An enumerator that can be used to iterate through the collection.</returns>
        protected IEnumerator<KeyValuePair<string, object>> EnumerateObject()
        {
            return cache.GetEnumerator();
        }
    }

    /// <summary>
    /// The model with observable properties.
    /// </summary>
    public class ObservableProperties : BaseObservableProperties
    {
        /// <summary>
        /// Gets an enumerable collection that contains the keys in this instance.
        /// </summary>
        public new IEnumerable<string> Keys => base.Keys;

        /// <summary>
        /// Gets or sets the policy used to set property value.
        /// </summary>
        public new PropertySettingPolicies PropertiesSettingPolicy
        {
            get => base.PropertiesSettingPolicy;
            set => base.PropertiesSettingPolicy = value;
        }

        /// <summary>
        /// Determines whether this instance contains an element that has the specified key.
        /// </summary>
        /// <param name="key">The key to locate.</param>
        /// <returns>true if this instance contains an element that has the specified key; otherwise, false.</returns>
        public new bool ContainsKey(string key) => base.ContainsKey(key);

        /// <summary>
        /// Sets and property initialize. This change will not occur the event property changed,
        /// </summary>
        /// <typeparam name="T">The type of the property value.</typeparam>
        /// <param name="key">The property key.</param>
        /// <param name="initializer">A handler to resolve value of the specific property.</param>
        public new void InitializeProperty<T>(string key, Func<T> initializer) => base.InitializeProperty(key, initializer);

        /// <summary>
        /// Gets a property value.
        /// </summary>
        /// <typeparam name="T">The type of the property value.</typeparam>
        /// <param name="key">The key.</param>
        /// <param name="defaultValue">The default value.</param>
        /// <returns>A property value.</returns>
        public new T GetProperty<T>(string key, T defaultValue = default) => base.GetProperty(key, defaultValue);

        /// <summary>
        /// Gets a property value.
        /// </summary>
        /// <typeparam name="T">The type of the property value.</typeparam>
        /// <param name="key">The key.</param>
        /// <param name="result">The property value.</param>
        /// <returns>true if contains; otherwise, false.</returns>
        public new bool GetProperty<T>(string key, out T result) => base.GetProperty(key, out result);

        /// <summary>
        /// Sets a property.
        /// </summary>
        /// <param name="key">The key.</param>
        /// <param name="value">The value.</param>
        /// <returns>true if set succeeded; otherwise, false.</returns>
        public new bool SetProperty(string key, object value) => base.SetProperty(key, value);

        /// <summary>
        /// Removes a property.
        /// </summary>
        /// <param name="key">The key.</param>
        /// <returns>true if the element is successfully found and removed; otherwise, false.</returns>
        public new bool RemoveProperty(string key) => base.RemoveProperty(key);

        /// <summary>
        /// Gets the type of a specific property.
        /// </summary>
        /// <param name="key">The key.</param>
        /// <returns>The type of the property value; or null, if no such property.</returns>
        public new Type GetPropertyType(string key) => base.GetPropertyType(key);

        /// <summary>
        /// Forces rasing the property changed notification.
        /// </summary>
        /// <param name="key">The property key.</param>
        public new void ForceNotify(string key) => base.ForceNotify(key);

        /// <summary>
        /// Writes this instance to the specified writer as a JSON value.
        /// </summary>
        /// <param name="writer">The writer to which to write this instance.</param>
        public new void WriteTo(Utf8JsonWriter writer) => JsonObjectNode.ConvertFrom(this).WriteTo(writer);
    }

    /// <summary>
    /// The model with observable name and value.
    /// </summary>
    [DataContract]
    public class NameValueObservableProperties<T> : BaseObservableProperties
    {
        /// <summary>
        /// Gets or sets the name.
        /// </summary>
        [DataMember(Name = "name")]
        [JsonPropertyName("name")]
        public string Name
        {
            get => GetCurrentProperty<string>();
            set => SetCurrentProperty(value);
        }

        /// <summary>
        /// Gets or sets the value.
        /// </summary>
        [DataMember(Name = "value")]
        [JsonPropertyName("value")]
        public T Value
        {
            get => GetCurrentProperty<T>();
            set => SetCurrentProperty(value);
        }
    }
}<|MERGE_RESOLUTION|>--- conflicted
+++ resolved
@@ -280,41 +280,25 @@
         protected string GetPropertyJson<T>(string key, JsonSerializerOptions options = null)
         {
             var v = GetProperty<T>(key);
-            if (v is null || v is DBNull) return null;
-<<<<<<< HEAD
+            if (v is null) return null;
             if (v is string s) return JsonStringNode.ToJson(s);
             if (v is JsonObjectNode json) return options?.WriteIndented == true ? json.ToString(IndentStyles.Compact) : json.ToString();
             if (v is JsonArrayNode arr) return options?.WriteIndented == true ? arr.ToString(IndentStyles.Compact) : arr.ToString();
             if (v is System.Text.Json.Nodes.JsonNode node) return node.ToJsonString(options);
-=======
-            if (v is string s) return JsonString.ToJson(s);
-            if (v is JsonObject json) return options?.WriteIndented == true ? json.ToString(IndentStyles.Compact) : json.ToString();
-            if (v is JsonArray arr) return options?.WriteIndented == true ? arr.ToString(IndentStyles.Compact) : arr.ToString();
-            //if (v is System.Text.Json.Nodes.JsonNode node) return node.ToJsonString(options);
->>>>>>> d802bbf5
             if (v is JsonDocument jDoc) return jDoc.RootElement.ToString();
             if (v is Net.QueryData q) return q.ToString();
             if (v is Uri u) return u.OriginalString;
             if (v.GetType().IsValueType)
             {
-<<<<<<< HEAD
                 if (v is bool b) return b ? JsonBooleanNode.TrueString : JsonBooleanNode.FalseString;
-=======
-                if (v is bool b) return b ? JsonBoolean.TrueString : JsonBoolean.FalseString;
->>>>>>> d802bbf5
                 if (v is int i) return i.ToString("g");
                 if (v is long l) return l.ToString("g");
                 if (v is float f) return f.ToString("g");
                 if (v is double d) return d.ToString("g");
                 if (v is decimal d2) return d2.ToString("g");
                 if (v is Guid g) return g.ToString();
-<<<<<<< HEAD
                 if (v is DateTime dt) return JsonStringNode.ToJson(dt);
                 if (v is DateTimeOffset dto) return JsonStringNode.ToJson(dto.UtcDateTime);
-=======
-                if (v is DateTime dt) return JsonString.ToJson(dt);
-                if (v is DateTimeOffset dto) return JsonString.ToJson(dto.UtcDateTime);
->>>>>>> d802bbf5
                 if (v is JsonElement jEle) return jEle.ToString();
                 if (v is uint ui) return ui.ToString("g");
                 if (v is ulong ul) return ul.ToString("g");
