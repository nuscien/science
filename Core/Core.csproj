--- conflicted
+++ resolved
@@ -8,7 +8,7 @@
     <Product>Trivial</Product>
     <Authors>Kingcean Tuan</Authors>
     <Company>Nanchang Jinchen Software Co., Ltd.</Company>
-    <Version>4.0.0-preview4</Version>
+    <Version>4.0.0</Version>
     <AssemblyVersion>4.0.0.0</AssemblyVersion>
     <FileVersion>4.0.0.0</FileVersion>
     <Description>A library providing lots of useful utilities, models and services, including interceptor, retry policy, writable JSON DOM, PEM, JWT, stream combination, JSON HTTP web client, JSON converters, CSV parser, numerals, coordinates, angle, arithmetic, sets, etc.</Description>
@@ -41,15 +41,9 @@
   <PropertyGroup Condition="'$(TargetFramework)' == 'netstandard2.0' OR '$(TargetFramework)' == 'net48' OR '$(TargetFramework)' == 'net461'">
     <DefineConstants>NETOLDVER</DefineConstants>
   </PropertyGroup>
-<<<<<<< HEAD
 
   <ItemGroup Condition="'$(TargetFramework)' == 'netstandard2.0' OR '$(TargetFramework)' == 'netcoreapp3.1' OR '$(TargetFramework)' == 'net48' OR '$(TargetFramework)' == 'net461' OR '$(TargetFramework)' == 'net5.0'">
-    <PackageReference Include="System.Text.Json" Version="6.0.0-rc.2.21480.5" />
-=======
-  
-  <ItemGroup Condition="'$(TargetFramework)' == 'netstandard2.0' OR '$(TargetFramework)' == 'net48' OR '$(TargetFramework)' == 'net461'">
     <PackageReference Include="System.Text.Json" Version="6.0.0" />
->>>>>>> 9cb58588
   </ItemGroup>
 
   <ItemGroup Condition="'$(TargetFramework)' == 'net48' OR '$(TargetFramework)' == 'net461'">
